--- conflicted
+++ resolved
@@ -226,12 +226,7 @@
 
 ### Cleanup
 
-<<<<<<< HEAD
 There are a couple of manual steps you will need to undertake before you can delete the base stack.  First, you will need to empty the bucket where the artifacts from your CodePipeline executions reside and you will need to delete all the images from your Elastic Container Registry's Repository.  Once those are done, then you can proceed with deleting the base stack via the CloudFormation console.
-=======
-In order to successfully delete the resources created when you launched the stack, there are a couple of manual steps you will need to undertake before attempting to delete the base stack.  First, you will need to empty the bucket where the artificats from your CodePipeline executions reside and you will need to delete all the image from your Elastic Container Registry's Repository.  Once those are done, then you can proceed with deleting the base stack via the CloudFormation console.
->>>>>>> adaf587b
-
 
 ### Conclusion
 
